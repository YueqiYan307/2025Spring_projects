<<<<<<< HEAD
=======
"""
Flight route finder functions module.

This module provides functionality to build flight networks and
find paths based on different criteria using a functional approach.
"""

import networkx as nx
from datetime import datetime, timedelta
import pandas as pd
import pytz


def build_flight_graph(flights_df, departure_time):
    """
    Build a directed graph of flights that occur after the specified departure time.

    :param flights_df: DataFrame, preprocessed flight data
           departure_time : datetime, the earliest time a passenger can depart
    :return tuple: (networkx.DiGraph, set of airport nodes)

    >>> data = {
    ...     'flight_id': ['11', '12'],
    ...     'flight_no': ['PG1234', 'PG5678'],
    ...     'departure_airport': ['SVO', 'LED'],
    ...     'arrival_airport': ['LED', 'SVO'],
    ...     'scheduled_departure': [pd.Timestamp('2023-01-01 10:00:00'), pd.Timestamp('2023-01-01 14:00:00')],
    ...     'scheduled_arrival':   [pd.Timestamp('2023-01-01 12:00:00'), pd.Timestamp('2023-01-01 16:00:00')],
    ...     'flight_duration_hours': [2.0, 2.25],
    ...     'amount': [100, 120]
    ... }
    >>> df = pd.DataFrame(data)
    >>> departure_time = pd.Timestamp('2023-01-01 08:00:00')
    >>> G, airport_nodes = build_flight_graph(df, departure_time)
    >>> len(G.edges())
    2
    >>> 'SVO' in airport_nodes
    True
    """
    # Create a new directed graph
    G = nx.DiGraph()
    airport_nodes = set()

    # Filter flights by scheduled departure time
    if not isinstance(departure_time, pd.Timestamp):
        departure_time = pd.Timestamp(departure_time)
    valid_flights = flights_df[flights_df['scheduled_departure'] >= departure_time]

    # Create edges for each valid flight
    for _, flight in valid_flights.iterrows():
        departure_airport = flight['departure_airport']
        arrival_airport = flight['arrival_airport']

        # Store airport nodes for later reference
        airport_nodes.add(departure_airport)
        airport_nodes.add(arrival_airport)

        # Add nodes if they don't exist
        if not G.has_node(departure_airport):
            G.add_node(departure_airport, type='airport')

        if not G.has_node(arrival_airport):
            G.add_node(arrival_airport, type='airport')

        # Extract attributes for this flight edge
        edge_attrs = {
            'flight_id': flight['flight_id'],
            'flight_number': flight['flight_no'],
            'scheduled_arrival': flight['scheduled_arrival'],
            'duration_hours': flight['flight_duration_hours'],
            'price': flight['amount']
        }

        # Add edge with flight attributes
        G.add_edge(departure_airport, arrival_airport, **edge_attrs)

    return G, airport_nodes


def find_all_paths(G, city_to_airports_map, departure, arrival, max_segments=3):
    """
    Find all possible paths from origin city to destination city.

    :param G: networkx.DiGraph, Flight graph
           city_to_airports_map: dict, Mapping of cities to their airport codes
           departure: str, origin city
           arrival: str, destination city
           max_segments: int, default=3, Maximum number of flight segments to consider

    :return: List of valid paths, where each path is a list of flight edges

    >>> G = nx.DiGraph()
    >>> city_to_airports_map = {'Moscow': ['SVO', 'VKO'], 'St Petersburg': ['LED'], 'Kazan': ['KZN']}
    >>> G.add_edge('SVO', 'LED', departure=pd.Timestamp('2020-01-01 10:00'), arrival=pd.Timestamp('2020-01-01 11:00'), price=100)
    >>> G.add_edge('VKO', 'KZN', departure=pd.Timestamp('2020-01-01 11:30'), arrival=pd.Timestamp('2020-01-01 13:00'), price=200)
    >>> G.add_edge('LED', 'KZN', departure=pd.Timestamp('2020-01-01 12:00'), arrival=pd.Timestamp('2020-01-01 13:00'), price=200)
    >>> paths = find_all_paths(G, city_to_airports_map, 'Moscow', 'Kazan')
    >>> [p for p in paths]
    [['VKO', 'KZN'], ['SVO', 'LED', 'KZN']]
    """
    if G is None:
        raise ValueError("Flight graph not built")

    if city_to_airports_map is None:
        raise ValueError("City to airports mapping not provided")

    # Get all airports for origin and destination cities
    origin_airports = city_to_airports_map.get(departure, [])
    dest_airports = city_to_airports_map.get(arrival, [])

    if not origin_airports:
        raise ValueError(f"No airports found for origin city: {departure}")

    if not dest_airports:
        raise ValueError(f"No airports found for destination city: {arrival}")

    all_paths = []

    # For each origin-destination airport pair
    for origin_airport in origin_airports:
        for dest_airport in dest_airports:
            # Skip if same airport
            if origin_airport == dest_airport:
                continue

            # Find paths with limited segments
            for path in _find_time_aware_paths(G, origin_airport, dest_airport, max_segments):
                all_paths.append(path)

    return all_paths


def _find_time_aware_paths(G, origin_airport, dest_airport, max_segments):
    """
    Find all time-constrained paths between two airports.
    This respects the temporal sequence of flights (connection causality).

    :param G : networkx.DiGraph
           Flight graph
           origin_airport : str
           Origin airport code
           dest_airport : str
           Destination airport code
           max_segments : int
           Maximum number of flight segments

    :return: List of valid paths with flight details
    """
    if not G.has_node(origin_airport) or not G.has_node(dest_airport):
        return []

    # Use a modified BFS to find valid paths
    queue = [(origin_airport, [], None)]  # (airport, path_so_far, last_arrival_time)
    valid_paths = []

    while queue:
        current_airport, path_so_far, last_arrival_time = queue.pop(0)

        # Skip if path is too long
        if len(path_so_far) >= max_segments:
            # If we're at destination, add to valid paths
            if current_airport == dest_airport and path_so_far:
                valid_paths.append(path_so_far)
            continue

        # Explore next possible flights
        for neighbor in G.successors(current_airport):
            # Get all edges (flights) between current and neighbor
            edges = G.get_edge_data(current_airport, neighbor)

            # There might be multiple flights between the same airports
            for flight_id, flight_data in edges.items():
                departure_time = flight_data['departure_time']

                # Check if this flight departs after previous flight's arrival
                # (respecting connection time)
                if last_arrival_time is None or departure_time > last_arrival_time:
                    new_path = path_so_far + [(current_airport, neighbor, flight_data)]

                    # If reached destination, add to valid paths
                    if neighbor == dest_airport:
                        valid_paths.append(new_path)
                    else:
                        # Continue searching from this airport
                        queue.append((neighbor, new_path, flight_data['arrival_time']))

    return valid_paths
>>>>>>> 0c4b9989
<|MERGE_RESOLUTION|>--- conflicted
+++ resolved
@@ -1,5 +1,3 @@
-<<<<<<< HEAD
-=======
 """
 Flight route finder functions module.
 
@@ -186,5 +184,4 @@
                         # Continue searching from this airport
                         queue.append((neighbor, new_path, flight_data['arrival_time']))
 
-    return valid_paths
->>>>>>> 0c4b9989
+    return valid_paths