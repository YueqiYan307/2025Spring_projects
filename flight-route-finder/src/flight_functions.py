"""
Flight route finder functions module.

This module provides functionality to build flight networks and
find paths based on different criteria using a functional approach.
"""

import networkx as nx
from datetime import datetime, timedelta
import pandas as pd
import pytz


def build_flight_graph(flights_df, departure_time):
    """
    Build a directed graph of flights that occur after the specified departure time.

    :param flights_df: DataFrame, preprocessed flight data
           departure_time: datetime, the earliest time a passenger can depart
    :return tuple: (networkx. MultiDiGraph, set of airport nodes)
    """
    # Create a new directed graph
    G = nx.MultiDiGraph()
    airport_nodes = set()

    # Filter flights by scheduled departure time
    if not isinstance(departure_time, pd.Timestamp):
        departure_time = pd.Timestamp(departure_time)
    valid_flights = flights_df[flights_df['scheduled_departure'] >= departure_time]

    # Create edges for each valid flight
    for _, flight in valid_flights.iterrows():
        departure_airport = flight['departure_airport']
        arrival_airport = flight['arrival_airport']

        # Store airport nodes for later reference
        airport_nodes.add(departure_airport)
        airport_nodes.add(arrival_airport)

        # Add nodes if they don't exist
        if not G.has_node(departure_airport):
            G.add_node(departure_airport, type='airport')

        if not G.has_node(arrival_airport):
            G.add_node(arrival_airport, type='airport')

        # Extract attributes for this flight edge
        edge_attrs = {
            'flight_id': flight['flight_id'],
            'flight_number': flight['flight_no'],
            'scheduled_departure': flight['scheduled_departure'],
            'scheduled_arrival': flight['scheduled_arrival'],
            'departure_time': flight['scheduled_departure'],  # 添加兼容属性
            'arrival_time': flight['scheduled_arrival'],      # 添加兼容属性
            'duration_hours': flight['flight_duration_hours'],
            'price': flight['amount']
        }

        # Add edge with flight attributes
        G.add_edge(departure_airport, arrival_airport, key=flight['flight_id'], **edge_attrs)

    return G, airport_nodes


def find_all_paths(G, city_to_airports_map, departure_city, arrival_city, max_segments=3):
    """
    Find all possible paths from origin city to destination city.

    :param G: networkx.MultiDiGraph, Flight graph from build_flight_graph function
           city_to_airports_map: dict, Mapping of cities to their airport codes
           departure_city: str, origin city
           arrival_city: str, destination city
           max_segments: int, default=3, Maximum number of flight segments to consider

    :return: List of valid paths, where each path is a list of flight edges
    """
    if G is None:
        raise ValueError("Flight graph not built")

    if city_to_airports_map is None:
        raise ValueError("City to airports mapping not provided")

    # Get all airports for origin and destination cities
    origin_airports = city_to_airports_map.get(departure_city, [])
    dest_airports = city_to_airports_map.get(arrival_city, [])

    if not origin_airports:
        raise ValueError(f"No airports found for origin city: {departure_city}")

    if not dest_airports:
        raise ValueError(f"No airports found for destination city: {arrival_city}")

    all_paths = []

    # For each origin-destination airport pair
    for origin_airport in origin_airports:
        for dest_airport in dest_airports:
            # Skip if same airport
            if origin_airport == dest_airport:
                continue

            # Find paths with limited segments
            for path in _find_time_aware_paths(G, origin_airport, dest_airport, max_segments):
                all_paths.append(path)

    return all_paths


def _find_time_aware_paths(G, origin_airport, dest_airport, max_segments):
    """
    Find all time-constrained paths between two airports.
    This respects the temporal sequence of flights (connection causality).

    :param G: networkx.MultiDiGraph, flight graph from build_flight_graph function
           origin_airport : str
           dest_airport : str
           max_segments : int, maximum number of flight segments

    :return: List of valid paths with flight details
    """
    if not G.has_node(origin_airport) or not G.has_node(dest_airport):
        return []

    # Use a modified BFS to find valid paths
    queue = [(origin_airport, [origin_airport], None)]  # (airport, path_so_far, last_arrival_time)
    valid_paths = []

    while queue:
        current_airport, path_so_far, last_arrival_time = queue.pop(0)

        # If we're at destination, add to valid paths
        if current_airport == dest_airport and path_so_far[0] == origin_airport:
            valid_paths.append(path_so_far)
            continue

        # Skip if path is already at max length and we're not at destination
        if len(path_so_far) > max_segments + 1:  # +1 因为路径包含机场而不是航段
            continue

        # Process MultiDiGraph edges
        for neighbor, edge_dict in G.adj[current_airport].items():
            for edge_key, flight_data in edge_dict.items():
                # Get departure and arrival times
                departure_time = flight_data.get('scheduled_departure')
                arrival_time = flight_data.get('scheduled_arrival')

                # Check if this flight departs after previous flight's arrival
                if last_arrival_time is None or departure_time > last_arrival_time:
                    new_path = path_so_far + [neighbor]
                    queue.append((neighbor, new_path, arrival_time))

    return valid_paths


def get_path_details(G, path, min_layover=timedelta(hours=1)):
    """
    Compute detailed info for a given airport‐code path, including each segment's
    departure/arrival times & price, plus the journey's total price, total duration,
    and number of transfers.

    :param G: networkx.DiGraph or MultiDiGraph
              Each edge must carry at least:
                - 'scheduled_departure': pandas.Timestamp
                - 'scheduled_arrival'  : pandas.Timestamp
                - 'price'         : numeric
    :param path: list of airport codes, e.g. ['A','B','C']
    :param min_layover: timedelta, minimum required time between arrival and next departure

    :return: dict with:
             - 'path'           : list of segment‐dicts
             - 'total_price'    : sum of all segment prices
             - 'total_duration' : sum of all segment durations
             - 'transfers'      : number of connections (len(path)-2)
             or None if any segment fails the time‐connection rule.
    """
    path_segments = []
    total_price    = 0
    total_duration = timedelta(0)
    last_arrival   = None

    # walk through each hop in the given airport list
    for origin, dest in zip(path, path[1:]):
        data = G.get_edge_data(origin, dest)
        if data is None:
            # no flights on this leg
            return None

        # unpack candidates (MultiDiGraph vs DiGraph)
        if isinstance(G, nx.MultiDiGraph):
            candidates = [edge for _, edge in data.items()]
        else:
            candidates = [data]

        # pick first flight satisfying layover
        chosen = None
        for flight in candidates:
<<<<<<< HEAD
            # 兼容两种属性命名
            dep = flight.get('scheduled_departure', flight.get('departure_time'))
=======
            dep = flight.get('scheduled_departure')
>>>>>>> 5ba0a673
            # first leg has no layover constraint
            if last_arrival is None or dep >= last_arrival + min_layover:
                chosen = flight
                break

        if chosen is None:
            # no valid connecting flight
            return None

        # record this segment
<<<<<<< HEAD
        # 兼容两种属性命名
        dep = chosen.get('scheduled_departure', chosen.get('departure_time'))
        arr = chosen.get('scheduled_arrival', chosen.get('arrival_time'))
=======
        arr = chosen.get('scheduled_arrival')
>>>>>>> 5ba0a673
        dur = arr - dep
        path_segments.append({
            'from':      origin,
            'to':        dest,
            'departure': dep,
            'arrival':   arr,
            'price':     chosen['price']
        })
        total_price    += chosen['price']
        total_duration += dur
        last_arrival    = arr

    return {
        'path':           path_segments,
        'total_price':    total_price,
        'total_duration': total_duration,
        'transfers':      len(path) - 2
    }


def select_best_routes(all_path_details):
    """
    Select three optimal routes from a list of path detail dicts:
      - 'cheapest': the route with minimal total_price
      - 'fastest': the route with minimal total_duration
      - 'least_transfers': the route with minimal transfers

    :param all_path_details: list of dicts, each dict must contain keys:
                             'path', 'total_price', 'total_duration', 'transfers'
    :return: dict with keys 'cheapest', 'fastest', 'least_transfers',
             each mapping to one of the input dicts. Returns None if input is empty.
    """
    if not all_path_details:
        return None

    # cheapest by price
    cheapest = min(all_path_details, key=lambda x: x['total_price'])
    # fastest by duration
    fastest = min(all_path_details, key=lambda x: x['total_duration'])
    # fewest transfers
    least_transfers = min(all_path_details, key=lambda x: x['transfers'])

    return {
        'cheapest': cheapest,
        'fastest': fastest,
        'least_transfers': least_transfers
    }<|MERGE_RESOLUTION|>--- conflicted
+++ resolved
@@ -18,6 +18,24 @@
     :param flights_df: DataFrame, preprocessed flight data
            departure_time: datetime, the earliest time a passenger can depart
     :return tuple: (networkx. MultiDiGraph, set of airport nodes)
+
+    >>> data = {
+    ...     'flight_id': ['11', '12'],
+    ...     'flight_no': ['PG1234', 'PG5678'],
+    ...     'departure_airport': ['SVO', 'LED'],
+    ...     'arrival_airport': ['LED', 'SVO'],
+    ...     'scheduled_departure': [pd.Timestamp('2023-01-01 10:00:00'), pd.Timestamp('2023-01-01 14:00:00')],
+    ...     'scheduled_arrival':   [pd.Timestamp('2023-01-01 12:00:00'), pd.Timestamp('2023-01-01 16:00:00')],
+    ...     'flight_duration_hours': [2.0, 2.25],
+    ...     'amount': [100, 120]
+    ... }
+    >>> df = pd.DataFrame(data)
+    >>> departure_time = pd.Timestamp('2023-01-01 08:00:00')
+    >>> G, airport_nodes = build_flight_graph(df, departure_time)
+    >>> len(G.edges())
+    2
+    >>> 'SVO' in airport_nodes
+    True
     """
     # Create a new directed graph
     G = nx.MultiDiGraph()
@@ -50,8 +68,6 @@
             'flight_number': flight['flight_no'],
             'scheduled_departure': flight['scheduled_departure'],
             'scheduled_arrival': flight['scheduled_arrival'],
-            'departure_time': flight['scheduled_departure'],  # 添加兼容属性
-            'arrival_time': flight['scheduled_arrival'],      # 添加兼容属性
             'duration_hours': flight['flight_duration_hours'],
             'price': flight['amount']
         }
@@ -73,6 +89,15 @@
            max_segments: int, default=3, Maximum number of flight segments to consider
 
     :return: List of valid paths, where each path is a list of flight edges
+
+    >>> G = nx.MultiDiGraph()
+    >>> city_to_airports_map = {'Moscow': ['SVO', 'VKO'], 'St Petersburg': ['LED'], 'Kazan': ['KZN']}
+    >>> _ = G.add_edge('SVO', 'LED', scheduled_departure=pd.Timestamp('2020-01-01 10:00'), scheduled_arrival=pd.Timestamp('2020-01-01 11:00'), price=100)
+    >>> _ = G.add_edge('VKO', 'KZN', scheduled_departure=pd.Timestamp('2020-01-01 11:30'), scheduled_arrival=pd.Timestamp('2020-01-01 13:00'), price=200)
+    >>> _ = G.add_edge('LED', 'KZN', scheduled_departure=pd.Timestamp('2020-01-01 12:00'), scheduled_arrival=pd.Timestamp('2020-01-01 13:00'), price=200)
+    >>> paths = find_all_paths(G, city_to_airports_map, 'Moscow', 'Kazan')
+    >>> [p for p in paths]
+    [['SVO', 'LED', 'KZN'], ['VKO', 'KZN']]
     """
     if G is None:
         raise ValueError("Flight graph not built")
@@ -134,7 +159,7 @@
             continue
 
         # Skip if path is already at max length and we're not at destination
-        if len(path_so_far) > max_segments + 1:  # +1 因为路径包含机场而不是航段
+        if len(path_so_far) > max_segments:
             continue
 
         # Process MultiDiGraph edges
@@ -154,14 +179,14 @@
 
 def get_path_details(G, path, min_layover=timedelta(hours=1)):
     """
-    Compute detailed info for a given airport‐code path, including each segment's
-    departure/arrival times & price, plus the journey's total price, total duration,
+    Compute detailed info for a given airport‐code path, including each segment’s
+    departure/arrival times & price, plus the journey’s total price, total duration,
     and number of transfers.
 
     :param G: networkx.DiGraph or MultiDiGraph
               Each edge must carry at least:
-                - 'scheduled_departure': pandas.Timestamp
-                - 'scheduled_arrival'  : pandas.Timestamp
+                - 'departure_time': pandas.Timestamp
+                - 'arrival_time'  : pandas.Timestamp
                 - 'price'         : numeric
     :param path: list of airport codes, e.g. ['A','B','C']
     :param min_layover: timedelta, minimum required time between arrival and next departure
@@ -172,6 +197,29 @@
              - 'total_duration' : sum of all segment durations
              - 'transfers'      : number of connections (len(path)-2)
              or None if any segment fails the time‐connection rule.
+
+    >>> import pandas as pd
+    >>> G = nx.DiGraph()
+    >>> G.add_edge('A','B',
+    ...            departure_time=pd.Timestamp('2020-01-01T10:00:00'),
+    ...            arrival_time  =pd.Timestamp('2020-01-01T12:00:00'),
+    ...            price=100)
+    >>> G.add_edge('B','C',
+    ...            departure_time=pd.Timestamp('2020-01-01T13:30:00'),
+    ...            arrival_time  =pd.Timestamp('2020-01-01T15:00:00'),
+    ...            price=150)
+    >>> details = get_path_details(G, ['A','B','C'])
+    >>> details['total_price']
+    250
+    >>> details['transfers']
+    1
+    >>> # invalid layover (<1h) returns None
+    >>> G.add_edge('B','D',
+    ...            departure_time=pd.Timestamp('2020-01-01T12:30:00'),
+    ...            arrival_time  =pd.Timestamp('2020-01-01T13:30:00'),
+    ...            price=200)
+    >>> get_path_details(G, ['A','B','D']) is None
+    True
     """
     path_segments = []
     total_price    = 0
@@ -194,12 +242,7 @@
         # pick first flight satisfying layover
         chosen = None
         for flight in candidates:
-<<<<<<< HEAD
-            # 兼容两种属性命名
-            dep = flight.get('scheduled_departure', flight.get('departure_time'))
-=======
             dep = flight.get('scheduled_departure')
->>>>>>> 5ba0a673
             # first leg has no layover constraint
             if last_arrival is None or dep >= last_arrival + min_layover:
                 chosen = flight
@@ -210,13 +253,7 @@
             return None
 
         # record this segment
-<<<<<<< HEAD
-        # 兼容两种属性命名
-        dep = chosen.get('scheduled_departure', chosen.get('departure_time'))
-        arr = chosen.get('scheduled_arrival', chosen.get('arrival_time'))
-=======
         arr = chosen.get('scheduled_arrival')
->>>>>>> 5ba0a673
         dur = arr - dep
         path_segments.append({
             'from':      origin,
@@ -248,6 +285,20 @@
                              'path', 'total_price', 'total_duration', 'transfers'
     :return: dict with keys 'cheapest', 'fastest', 'least_transfers',
              each mapping to one of the input dicts. Returns None if input is empty.
+
+    >>> from datetime import timedelta
+    >>> paths = [
+    ...     {'path': [], 'total_price': 100, 'total_duration': timedelta(hours=2),    'transfers': 1},
+    ...     {'path': [], 'total_price': 150, 'total_duration': timedelta(hours=1, minutes=30), 'transfers': 0},
+    ...     {'path': [], 'total_price':  80, 'total_duration': timedelta(hours=3),    'transfers': 2}
+    ... ]
+    >>> best = select_best_routes(paths)
+    >>> best['cheapest']['total_price']
+    80
+    >>> best['fastest']['total_duration']
+    datetime.timedelta(seconds=5400)
+    >>> best['least_transfers']['transfers']
+    0
     """
     if not all_path_details:
         return None
